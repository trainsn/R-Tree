#ifndef SJTU_RTREE
#define SJTU_RTREE

#include <cstring>
#include <cassert>
#include <cmath>
#include <algorithm>
#include <vector>
#include <stdexcept>

const int DIMENSION = 3; // R树维护的空间维数
const int M = 10; //最大分支数



class RTree
{
protected:
	struct Rec;
	struct RtreeNode;
	struct RtreeBranch;
	struct RtreeRoot;
public:
	RTree()
	{
		R_root = 0;
	}

	RTree(const RTree &other)
	{

	}

	~RTree()
	{
		Destroy(R_root->rnode);
		delete R_root;
		R_root = 0;
	}

	void insert(const std::vector<double> &rec)
	{ //插入一个区域(元素)
	}

	void remove(const std::vector<double> &rec)
	{ //删除一个区域(元素)
		if(rec.size() != DIMENSION * 2)
			throw std::invalid_argument("The number of input doesn't match dimension");
		Rec target(rec);
		std::vector<Rec> vRebuild;
		remove(R_root->rnode, target, vRebuild);
		assert(R_root->rnode->count >= 1);
		if (R_root->rnode->count == 1)
		{
			RtreeNode *tmp = R_root->rnode;
			R_root->rnode = R_root->rnode->branch[0].child;
			delete tmp;
		}
		//TODO
	}

	int search(const std::vector<double> &rec)
	{ // 查询一个区域内有多少元素
		Rec data;
		if (rec.size() != DIMENSION * 2)
		{
			throw std::invalid_argument("The number of input doesn't match dimension");
		}
		for (int i = 0; i < 2 * DIMENSION;i++)
		{
			data.bound[i] = rec[i];
		}
		return RtreeSearch(R_root, &data);
	}


protected:
	struct Rec
	{ //n维空间矩形
		double bound[2 * DIMENSION];
		Rec()
		{
			memset(bound, 0, sizeof(bound));
		}
		Rec(const std::vector<double> &other)
		{
			assert(other.size() == 2 * DIMENSION);
			for (int i = 0; i < 2 * DIMENSION; i++)
				bound[i] = other[i];
		}
		void init()
		{
			memset(bound, 0, sizeof(bound));
		}
		bool is_valid() const
		{
			for (int i = 0; i < DIMENSION; i++)
				if (bound[i] > bound[i + DIMENSION])
					return false;
			return true;
		}
		bool operator==(const Rec &other) const
		{
			for (int i = 0; i < 2 * DIMENSION; i++)
			{
				if (sign(bound[i] - other.bound[i]) != 0)
					return false;
			}
			return true;
		}
	};
	struct RtreeBranch
	{ //结点中的分支
		Rec mbr;
		RtreeNode *child;
		RtreeBranch() {}
		void init()
		{
			mbr.init();
			child = 0;
		}
	};
	struct RtreeNode
	{ //Rtree结点
		int count;
		int level; //0 -> leaf
		RtreeBranch branch[M];
		RtreeNode()
		{
			count = 0;
			level = -1;
			for (int i = 0; i < M; i++)
			{
				branch[i].init();
			}
		}
	};
	struct RtreeRoot
	{
		RtreeNode *rnode;
	};

	

	typedef RtreeNode *Node;
	typedef RtreeRoot *Root;

	RtreeRoot *R_root;

	
	/*int sons(Node node)
	{ //返回一个结点的儿子数， 叶子和非叶子会有区别
	}*/

	//Rec NullRec(); //OK

	//double RecArea(Rec *mbr); //n维矩形最小边界球体积 OK

	//Rec CombineRec(Rec *rc1, Rec *rc2); //返回包含rc1和rc2的最小矩形 OK

	//bool RecOverlap(Rec *rc1, Rec *rc2); //返回rc1和rc2是否overlap OK

	void SplitNode(Root root, Node node, RtreeBranch *br, Node *new_node); //将node分裂成node和new_node 

	//Rec CoverRec(Node node); //返回包含node中所有branch的最小矩形 OK

	//int ChooseBranch(Rec *mbr, Node node); //返回node的所有branch中加入mbr之后覆盖矩形增量最小的branch编号 OK

	//Node ChooseLeaf(Rec *mbr, Root root);

	//bool AddBranch(Root root, RtreeBranch *br, Node node, Node *new_node); // OK

	//void DeletBranch(Node node, int i); // OK

	void Destroy(Node node); //释放空间,析构用 OK

	int RtreeSearch(Root root, Rec *target); // OK

	int RtreeInsert(Root root, Rec *data, int level); // OK

<<<<<<< HEAD
	bool RtreeInsert(Root root, Rec *mbr, RtreeNode *node, RtreeNode* &new_node, int level);

	int RtreeDelete(Root root, Rec *data);
=======
	//int RtreeDelete(Root root, Rec *data);
>>>>>>> eaef9c8d

	//..split 过程中还需要一些函数，未加入
	//然而我现在全写在了split里面了 by Steiner

	Rec NullRec()
	{
		Rec ret;
		ret.bound[0] = 1;
		ret.bound[DIMENSION] = -1;
		for (int i = 1; i < DIMENSION; i++)
		{
			ret.bound[i] = ret.bound[i + DIMENSION] = 0;
		}
		return ret;
	}

	double RecArea(const Rec *mbr)
	{
		if (!mbr->is_valid())
			return 0;
		static const double xpi = vratio(DIMENSION);
		double ret = 0;
		double sumr = 0;
		for (int i = 0; i < DIMENSION; i++)
		{
			double len = (mbr->bound[i + DIMENSION] - mbr->bound[i]) / 2;
			sumr += len * len;
		}
		double radius = sqrt(sumr);
		ret = pow(radius, DIMENSION) * xpi;
		return ret;
	}

	Rec CombineRec(const Rec *rc1, const Rec *rc2)
	{
		if (!rc1->is_valid())
			return *rc2;
		if (!rc2->is_valid())
			return *rc1;
		Rec ret;
		for (int i = 0; i < DIMENSION; i++)
		{
			ret.bound[i] = std::min(rc1->bound[i], rc2->bound[i]);
		}
		for (int i = DIMENSION; i < 2 * DIMENSION; i++)
		{
			ret.bound[i] = std::max(rc1->bound[i], rc2->bound[i]);
		}
		return ret;
	}

	static bool RecOverlap(const Rec *rc1, const Rec *rc2)
	{
		assert(rc1->is_valid() && rc2->is_valid());
		Rec tmp;
		for (int i = 0; i < DIMENSION; i++)
		{
			tmp.bound[i] = std::max(rc1->bound[i], rc2->bound[i]);
			tmp.bound[i + DIMENSION] = std::min(rc1->bound[i + DIMENSION], rc2->bound[i + DIMENSION]);
		}
		for (int i = 0; i < DIMENSION; i++)
		{
			if (tmp.bound[i] > tmp.bound[i + DIMENSION])
			{
				return false;
			}
		}
		return true;
	}

	Rec CoverRec(const RtreeNode *node)
	{
		Rec ret;
		bool flag = 1;
		for (int i = 0; i < node->count; i++)
		{
			if (flag)
			{
				ret = (node->branch[i]).mbr;
				flag = 0;
			}
			else
			{
				ret = CombineRec(&ret, &((node->branch[i]).mbr));
			}
		}
		return ret;
	}



	void Destroy(RtreeNode *node)
	{
		if (!node)
		{
			return;
		}
		for (int i = 0; i < M; i++)
		{
			Destroy(node->branch[i].son);
		}
		delete node;
		node = 0;
	}



	int ChooseBranch(Rec *mbr, Node node)
	{
		int best = -1;
		double bestinc = -1;
		double bestfor = -1;
		for (int i = 0; i < node->count; i++)
		{
			Rec tmp = CombineRec(mbr, &((node->branch[i]).mbr));
			double former = RecArea(&((node->branch[i]).mbr));
			double increment = RecArea(&tmp) - former;
			if (best == -1 || isbetter(former, increment, bestinc, bestfor))
			{
				best = i;
				bestinc = increment;
				bestfor = former;
			}
		}
		return best;
	}

	bool AddBranch(Root root, RtreeBranch *br, RtreeNode *node, Node *new_node)
	{
		if (node->count < M)
		{
			node->branch[node->count++] = *br;
			return false;
		}
		SplitNode(root, node, br, new_node);
		return true;
	}

	void DeleteBranch(RtreeNode *node, int i)
	{
		assert(node->count >= 1);
		node->branch[i].child = nullptr;
		std::swap(node->branch[i], node->branch[node->count-1]);
		node->count--;
	}

	bool RtreeInsert(Root root, Rec *mbr, RtreeNode *node, RtreeNode* &new_node, int level)
	{
		if (!level)
		{
			new_node = new RtreeNode();
			new_node->branch[new_node->count++].mbr = *mbr;
			return true;
		}
		int chosen = ChooseBranch(mbr, node);
		bool res = RtreeInsert(root, *mbr, node->branch[chosen].child, new_node, level - 1);
		node->branch[chosen].mbr = CoverRec(node->branch[chosen].child);
		if (res)
		{
			RtreeBranch* nbra = new RtreeBranch();
			nbra->mbr = CoverRec(new_node);
			nbra->child = new_node;
			return AddBranch(root, nbra, node, new_node);
		}
		return false;
	}

	int RtreeSearch(const RtreeNode *node, const Rec *target)
	{
		int ret = 0;
		for (int i = 0; i < node->count; i++)
		{
			if (RecOverlap(&((node->branch[i]).mbr), target))
			{
				if (node->level > 0)
				{
					ret += RtreeSearch(node->branch[i].child, target);
				}
				else
				{
					ret++;
				}
			}
		}
		return ret;
	}

	int RtreeSearch(Root root, Rec *target)
	{
		return RtreeSearch(root->rnode, target);
	}

	void SplitNode(Root root, Node node, RtreeBranch *br, Node *new_node)
	{
		static Rec tmp[M + 1];
		static int taken[M + 1];
		static double tmpArea[M + 1];

		int level = node->level;
		for (int i = 0; i < M; i++)
		{
			tmp[i] = node->branch[i].mbr;
		}
		tmp[M] = *br;
		Node nn = new RtreeNode;
		Rec uni = tmp[0];
		for (int i = 1; i < M + 1; i++)
		{
			uni = CombineRec(uni, tmp[i]);
		}
		for (int i = 0; i < M + 1; i++)
		{
			tmpArea[i] = RecArea(tmp[i]);
		}
		double area = RecArea(uni);

		int seed0 = -1, seed1 = -1;
		for (int i = 0; i < M; i++)
		{
			for (int j = i + 1; j < M + 1; j++)
			{
				if (area - tmpArea[i] - tmpArea[j] > worst)
				{
					worst = area - tmpArea[i] - tmpArea[j];
					seed0 = i;
					seed1 = j;
				}
			}
		}
		for (int i = 0; i < M + 1; i++)
		{
			taken[i] = -1;
		}

		taken[seed0] = 0;
		taken[seed1] = 1;

		Rec group[2];
		double garea[2];
		group[0] = tmp[seed0];
		group[1] = tmo[seed1];
		garea[0] = tmpArea[seed0];
		garea[1] = tmpArea[seed1];

		int count[2];
		count[0] = count[1] = 1;
		int rest = M - 2;
		int bigger = 0;
		double best = -1;
		pair<int, int> which = make_pair(-1, -1);

		for (; rest > 0 && count[bigger] < (M + 1) / 2; )
		{
			for (int i = 0; i < M + 1; i++)
			{
				if (taken[i] > -1)
				{
					continue;
				}
				double d0 = RecArea(CombineRec(group[0], tmp[i])) - garea[0];
				double d1 = RecArea(CombineRec(group[1], tmp[i])) - garea[1];
				if (fabs(d0 - d1) > best)
				{
					best = fabs(d0 - d1);
					which = make_pair((sign(d0 - d1) < 0 ? 0 : 1), i);
				}
			}
			taken[which.second] = which.first;
			rest--;
			count[which.first]++;
			if (count[which.first] > count[bigger])
			{
				bigger = which.first;
			}
			group[which.first] = CombineRec(group[which.first], tmp[which.second]);
			garea[which.first] = RecArea(group[which.first]);
		}
		if (rest > 0)
		{
			for (int i = 0; i < M + 1; i++)
			{
				if (taken[i] == -1)
				{
					group[bigger ^ 1] = CombineRec(group[bigger ^ 1], tmp[i]);
					taken[i] = (bigger ^ 1);
				}
			}
		}
		*new_node = new RtreeNode;
		(*new_node)->level = level;
		node->count = 0;
		for (int i = 0; i < M; i++)
		{
			node->branch[i].init();
		}
		for (int i = 0; i < M + 1; i++ + )
		{
			if (taken[i] == 0)
			{
				node->branch[(node->count)++] = tmp[i];
			}
			else
			{
				(*new_node)->branch[(*new_node)->count++] = tmp[i];
			}
		}
		
	}

	//vRebuild: the rects (leaf node) the should be reinsert
	//Return if the node o should be deleted
	bool remove(RtreeNode *o, const Rec &rec, std::vector<Rec> &vRebuild)
	{
		assert(o);
		if (o->level == 0)
		{
			assert(o->count == 1);
			if (rec == o->branch[0].mbr)
			{
				Destroy(o);
				return true;
			}
			return false;
		}
		int i = 0;
		while (i < o->count)
		{
			if (RecOverlap(&rec, &o->branch[i].mbr))
			{
				++i;
				continue;
			}
			if (!remove(o->branch[i].child, rec, vRebuild))
			{
				++i;
				continue;
			}
			DeleteBranch(o, i);
		}
		if (o->count < M / 2)
		{
			enumLeaf(o, vRebuild);
			Destroy(o);
			return true;
		}
		return false;
	}

private:
	static constexpr double eps = 1e-8;
	static constexpr double Pi = 3.141592653589793238;
	static constexpr double factorial(int n)
	{
		return n == 0 ? 1 : n * factorial(n - 1);
	}
	static constexpr double ipow(double a, int n)
	{
		return n == 0 ? 1 : a * ipow(a, n - 1);
	}
	static constexpr double vratio(int dim)
	{
		return dim % 2 ? 2 * factorial(dim / 2)*ipow(4 * Pi, dim / 2) / factorial(dim) : ipow(Pi, dim / 2) / factorial(dim / 2);
	}
	static constexpr int sign(double x)
	{
		return x < -eps ? -1 : x > eps;
	}

	static bool isbetter(double former, double increment, double bestinc, double bestfor)
	{
		if (sign(bestinc) < 0)
		{
			return true;
		}
		if (sign(increment - bestinc) < 0)
		{
			return true;
		}
		if (sign(increment - bestinc) == 0)
		{
			return sign(former - bestfor) < 0;
		}
		return 0;
	}

	//add o's all leaf nodes to vec
	void enumLeaf(RtreeNode *o, std::vector<Rec> &vec)
	{
		if (o->level == 0)
		{
			vec.push_back(o->branch[0].mbr);
			return;
		}
		for (int i = 0; i < o->count; i++)
			enumLeaf(o->branch[i].child, vec);
	}
};

#endif	//SJTU_RTREE<|MERGE_RESOLUTION|>--- conflicted
+++ resolved
@@ -178,13 +178,9 @@
 
 	int RtreeInsert(Root root, Rec *data, int level); // OK
 
-<<<<<<< HEAD
 	bool RtreeInsert(Root root, Rec *mbr, RtreeNode *node, RtreeNode* &new_node, int level);
 
 	int RtreeDelete(Root root, Rec *data);
-=======
-	//int RtreeDelete(Root root, Rec *data);
->>>>>>> eaef9c8d
 
 	//..split 过程中还需要一些函数，未加入
 	//然而我现在全写在了split里面了 by Steiner
@@ -343,7 +339,7 @@
 		bool res = RtreeInsert(root, *mbr, node->branch[chosen].child, new_node, level - 1);
 		node->branch[chosen].mbr = CoverRec(node->branch[chosen].child);
 		if (res)
-		{
+	{
 			RtreeBranch* nbra = new RtreeBranch();
 			nbra->mbr = CoverRec(new_node);
 			nbra->child = new_node;
